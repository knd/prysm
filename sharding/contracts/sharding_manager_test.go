package contracts

import (
	"context"
	"crypto/ecdsa"
	"math/big"

	"fmt"
	"github.com/ethereum/go-ethereum/accounts/abi/bind"
	"github.com/ethereum/go-ethereum/accounts/abi/bind/backends"
	"github.com/ethereum/go-ethereum/common"
	"github.com/ethereum/go-ethereum/core"
	"github.com/ethereum/go-ethereum/core/types"
	"github.com/ethereum/go-ethereum/crypto"
	"github.com/ethereum/go-ethereum/sharding"
	"testing"
)

type smcTestHelper struct {
	testAccounts []testAccount
	backend      *backends.SimulatedBackend
	smc          *SMC
}

type testAccount struct {
	addr    common.Address
	privKey *ecdsa.PrivateKey
	txOpts  *bind.TransactOpts
}

var (
	accountBalance2000Eth, _     = new(big.Int).SetString("2000000000000000000000", 10)
	notaryDepositInsufficient, _ = new(big.Int).SetString("999000000000000000000", 10)
	notaryDeposit, _             = new(big.Int).SetString("1000000000000000000000", 10)
	FastForward100Blocks         = 100
	ctx                          = context.Background()
)

// fastForward is a helper function to skip through n period.
func fastForward(backend *backends.SimulatedBackend, p int) {
	for i := 0; i < p*int(sharding.PeriodLength); i++ {
		backend.Commit()
	}
}

// newSMCTestHelper is a helper function to initialize backend with the n test accounts,
// a smc struct to interact with smc, and a simulated back end to for deployment.
func newSMCTestHelper(n int) (*smcTestHelper, error) {
	genesis := make(core.GenesisAlloc)
	var testAccounts []testAccount

	for i := 0; i < n; i++ {
		privKey, _ := crypto.GenerateKey()
		addr := crypto.PubkeyToAddress(privKey.PublicKey)
		txOpts := bind.NewKeyedTransactor(privKey)
		testAccounts = append(testAccounts, testAccount{addr, privKey, txOpts})
		genesis[addr] = core.GenesisAccount{
			Balance: accountBalance2000Eth,
		}
	}
	backend := backends.NewSimulatedBackend(genesis)
	_, _, smc, err := deploySMCContract(backend, testAccounts[0].privKey)
	if err != nil {
		return nil, err
	}
	return &smcTestHelper{testAccounts: testAccounts, backend: backend, smc: smc}, nil
}

// deploySMCContract is a helper function for deploying SMC.
func deploySMCContract(backend *backends.SimulatedBackend, key *ecdsa.PrivateKey) (common.Address, *types.Transaction, *SMC, error) {
	transactOpts := bind.NewKeyedTransactor(key)
	defer backend.Commit()
	return DeploySMC(transactOpts, backend)
}

// registerNotaries is a helper function register notaries in batch,
// it also verifies notary registration is successful.
func (s *smcTestHelper) registerNotaries(deposit *big.Int, params ...int) error {
	for i := params[0]; i < params[1]; i++ {
		s.testAccounts[i].txOpts.Value = deposit
		_, err := s.smc.RegisterNotary(s.testAccounts[i].txOpts)
		if err != nil {
			return err
		}
		s.backend.Commit()

		notary, _ := s.smc.NotaryRegistry(&bind.CallOpts{}, s.testAccounts[i].addr)
		if !notary.Deposited ||
			notary.PoolIndex.Cmp(big.NewInt(int64(i))) != 0 ||
			notary.DeregisteredPeriod.Cmp(big.NewInt(0)) != 0 {
			return fmt.Errorf("Incorrect notary registry. Want - deposited:true, index:%v, period:0"+
				"Got - deposited:%v, index:%v, period:%v ", i, notary.Deposited, notary.PoolIndex, notary.DeregisteredPeriod)
		}
	}
	return nil
}

// deregisterNotaries is a helper function that deregister notaries in batch,
// it also verifies notary deregistration is successful.
func (s *smcTestHelper) deregisterNotaries(params ...int) error {
	for i := params[0]; i < params[1]; i++ {
		s.testAccounts[i].txOpts.Value = big.NewInt(0)
		_, err := s.smc.DeregisterNotary(s.testAccounts[i].txOpts)
		if err != nil {
			return fmt.Errorf("Failed to deregister notary: %v", err)
		}
		s.backend.Commit()
		notary, _ := s.smc.NotaryRegistry(&bind.CallOpts{}, s.testAccounts[i].addr)
		if notary.DeregisteredPeriod.Cmp(big.NewInt(0)) == 0 {
			return fmt.Errorf("Degistered period can not be 0 right after deregistration")
		}
	}
	return nil
}

// addHeader is a helper function to add header to smc,
// it also verifies header is correctly added to the SMC.
func (s *smcTestHelper) addHeader(a *testAccount, shard *big.Int, period *big.Int, chunkRoot uint8) error {
	_, err := s.smc.AddHeader(a.txOpts, shard, period, [32]byte{chunkRoot})
	if err != nil {
		return err
	}
	s.backend.Commit()

	p, err := s.smc.LastSubmittedCollation(&bind.CallOpts{}, shard)
	if err != nil {
		return fmt.Errorf("Can't get last submitted collation's period number: %v", err)
	}
	if p.Cmp(period) != 0 {
		return fmt.Errorf("Incorrect last period, when header was added. Got: %v", p)
	}

	cr, err := s.smc.CollationRecords(&bind.CallOpts{}, shard, period)
	if cr.ChunkRoot != [32]byte{chunkRoot} {
		return fmt.Errorf("Chunkroot mismatched. Want: %v, Got: %v", chunkRoot, cr)
	}
	return nil
}

// addHeader is a helper function for notary to submit vote on a given header,
// it also verifies vote is properly submitted and casted.
func (s *smcTestHelper) submitVote(a *testAccount, shard *big.Int, period *big.Int, index *big.Int, chunkRoot uint8) error {
	_, err := s.smc.SubmitVote(a.txOpts, shard, period, index, [32]byte{chunkRoot})
	if err != nil {
		return fmt.Errorf("Notary submit vote failed: %v", err)
	}
	s.backend.Commit()

	v, err := s.smc.HasVoted(&bind.CallOpts{}, shard, index)
	if err != nil {
		return fmt.Errorf("Check notary's vote failed: %v", err)
	}
	if !v {
		return fmt.Errorf("Notary's indexd bit did not cast to 1 in index %v", index)
	}
	return nil
}

// checkNotaryPoolLength is a helper function to verify current notary pool
// length is equal to n.
func checkNotaryPoolLength(smc *SMC, n *big.Int) error {
	numNotaries, err := smc.NotaryPoolLength(&bind.CallOpts{})
	if err != nil {
		return fmt.Errorf("Failed to get notary pool length: %v", err)
	}
	if numNotaries.Cmp(n) != 0 {
		return fmt.Errorf("Incorrect count from notary pool. Want: %v, Got: %v", n, numNotaries)
	}
	return nil
}

// TestContractCreation tests SMC smart contract can successfully be deployed.
func TestContractCreation(t *testing.T) {
	_, err := newSMCTestHelper(1)
	if err != nil {
		t.Fatalf("can't deploy SMC: %v", err)
	}
}

// TestNotaryRegister tests notary registers in a normal condition.
func TestNotaryRegister(t *testing.T) {
	// Initializes 3 accounts to register as notaries.
	const notaryCount = 3
	s, _ := newSMCTestHelper(notaryCount)

	// Verify notary 0 has not registered.
	notary, err := s.smc.NotaryRegistry(&bind.CallOpts{}, s.testAccounts[0].addr)
	if err != nil {
		t.Fatalf("Can't get notary registry info: %v", err)
	}
	if notary.Deposited {
		t.Errorf("Notary has not registered. Got deposited flag: %v", notary.Deposited)
	}

	// Test notary 0 has registered.
	err = s.registerNotaries(notaryDeposit, 0, 1)
	if err != nil {
		t.Fatalf("Register notary failed: %v", err)
	}
	// Test notary 1 and 2 have registered.
	err = s.registerNotaries(notaryDeposit, 1, 3)
	if err != nil {
		t.Fatalf("Register notary failed: %v", err)
	}
	// Check total numbers of notaries in pool, should be 3
	err = checkNotaryPoolLength(s.smc, big.NewInt(notaryCount))
	if err != nil {
		t.Fatalf("Notary pool length mismatched: %v", err)
	}
}

// TestNotaryRegisterInsufficientEther tests notary registers with insufficient deposit.
func TestNotaryRegisterInsufficientEther(t *testing.T) {
	s, _ := newSMCTestHelper(1)
	if err := s.registerNotaries(notaryDepositInsufficient, 0, 1); err == nil {
		t.Errorf("Notary register should have failed with insufficient deposit")
	}
}

// TestNotaryDoubleRegisters tests notary registers twice.
func TestNotaryDoubleRegisters(t *testing.T) {
	s, _ := newSMCTestHelper(1)

	// Notary 0 registers.
	err := s.registerNotaries(notaryDeposit, 0, 1)
	if err != nil {
		t.Fatalf("Register notary failed: %v", err)
	}
	err = checkNotaryPoolLength(s.smc, big.NewInt(1))
	if err != nil {
		t.Fatalf("Notary pool length mismatched: %v", err)
	}

<<<<<<< HEAD
	// Notary 0 registers again. This time should fail
	if err = s.registerNotaries(big.NewInt(0), 0, 1); err == nil {
=======
	// Notary 0 registers again, this time should fail.
	if err := notaryPool.registerNotaries(t, backend, smc, big.NewInt(0), 0, 1); err == nil {
>>>>>>> fa35f531
		t.Errorf("Notary register should have failed with double registers")
	}
	err = checkNotaryPoolLength(s.smc, big.NewInt(1))
	if err != nil {
		t.Fatalf("Notary pool length mismatched: %v", err)
	}
}

// TestNotaryDeregister tests notary deregisters in a normal condition.
func TestNotaryDeregister(t *testing.T) {
	s, _ := newSMCTestHelper(1)

	// Notary 0 registers.
	err := s.registerNotaries(notaryDeposit, 0, 1)
	if err != nil {
		t.Fatalf("Failed to release notary: %v", err)
	}
	err = checkNotaryPoolLength(s.smc, big.NewInt(1))
	if err != nil {
		t.Fatalf("Notary pool length mismatched: %v", err)
	}
	// Fast forward 20 periods to check notary's deregistered period field is set correctly.
	fastForward(s.backend, 20)

	// Notary 0 deregisters.
	s.deregisterNotaries(0, 1)
	err = checkNotaryPoolLength(s.smc, big.NewInt(0))
	if err != nil {
		t.Fatalf("Notary pool length mismatched: %v", err)
	}
}

// TestNotaryDeregisterThenRegister tests notary deregisters then registers before lock up ends.
func TestNotaryDeregisterThenRegister(t *testing.T) {
	s, _ := newSMCTestHelper(1)

	// Notary 0 registers.
	err := s.registerNotaries(notaryDeposit, 0, 1)
	if err != nil {
		t.Fatalf("Failed to register notary: %v", err)
	}
	err = checkNotaryPoolLength(s.smc, big.NewInt(1))
	if err != nil {
		t.Fatalf("Notary pool length mismatched: %v", err)
	}
	fastForward(s.backend, 1)

	// Notary 0 deregisters.
	s.deregisterNotaries(0, 1)
	err = checkNotaryPoolLength(s.smc, big.NewInt(0))
	if err != nil {
		t.Fatalf("Notary pool length mismatched: %v", err)
	}

	// Notary 0 re-registers again.
	err = s.registerNotaries(notaryDeposit, 0, 1)
	err = checkNotaryPoolLength(s.smc, big.NewInt(0))
	if err != nil {
		t.Fatalf("Notary pool length mismatched: %v", err)
	}
}

// TestNotaryRelease tests notary releases in a normal condition.
func TestNotaryRelease(t *testing.T) {
	s, _ := newSMCTestHelper(1)

	// Notary 0 registers.
	err := s.registerNotaries(notaryDeposit, 0, 1)
	err = checkNotaryPoolLength(s.smc, big.NewInt(1))
	if err != nil {
		t.Fatalf("Notary pool length mismatched: %v", err)
	}
	fastForward(s.backend, 1)

	// Notary 0 deregisters.
	s.deregisterNotaries(0, 1)
	err = checkNotaryPoolLength(s.smc, big.NewInt(0))
	if err != nil {
		t.Fatalf("Notary pool length mismatched: %v", err)
	}

	// Fast forward until lockup ends.
	fastForward(s.backend, int(sharding.NotaryLockupLength+1))

	// Notary 0 releases.
	_, err = s.smc.ReleaseNotary(s.testAccounts[0].txOpts)
	if err != nil {
		t.Fatalf("Failed to release notary: %v", err)
	}
	s.backend.Commit()
	notary, err := s.smc.NotaryRegistry(&bind.CallOpts{}, s.testAccounts[0].addr)
	if err != nil {
		t.Fatalf("Can't get notary registry info: %v", err)
	}
	if notary.Deposited {
		t.Errorf("Notary deposit flag should be false after released")
	}
	balance, err := s.backend.BalanceAt(ctx, s.testAccounts[0].addr, nil)
	if err != nil {
		t.Errorf("Can't get account balance, err: %s", err)
	}
	if balance.Cmp(notaryDeposit) < 0 {
		t.Errorf("Notary did not receive deposit after lock up ends")
	}
}

// TestNotaryInstantRelease tests notary releases before lockup ends.
func TestNotaryInstantRelease(t *testing.T) {
	s, _ := newSMCTestHelper(1)

	// Notary 0 registers.
	err := s.registerNotaries(notaryDeposit, 0, 1)
	err = checkNotaryPoolLength(s.smc, big.NewInt(1))
	if err != nil {
		t.Fatalf("Notary pool length mismatched: %v", err)
	}
	fastForward(s.backend, 1)

	// Notary 0 deregisters.
	s.deregisterNotaries(0, 1)
	err = checkNotaryPoolLength(s.smc, big.NewInt(0))
	if err != nil {
		t.Fatalf("Notary pool length mismatched: %v", err)
	}

	// Notary 0 tries to release before lockup ends.
	_, err = s.smc.ReleaseNotary(s.testAccounts[0].txOpts)
	s.backend.Commit()
	notary, err := s.smc.NotaryRegistry(&bind.CallOpts{}, s.testAccounts[0].addr)
	if err != nil {
		t.Fatalf("Can't get notary registry info: %v", err)
	}
	if !notary.Deposited {
		t.Errorf("Notary deposit flag should be true before released")
	}
	balance, err := s.backend.BalanceAt(ctx, s.testAccounts[0].addr, nil)
	if balance.Cmp(notaryDeposit) > 0 {
		t.Errorf("Notary received deposit before lockup ends")
	}
}

// TestCommitteeListsAreDifferent tests different shards have different notary committee.
func TestCommitteeListsAreDifferent(t *testing.T) {
	const notaryCount = 1000
	s, _ := newSMCTestHelper(notaryCount)

	// Register 1000 notaries to s.smc.
	err := s.registerNotaries(notaryDeposit, 0, 1000)
	if err != nil {
		t.Fatalf("Failed to release notary: %v", err)
	}
	err = checkNotaryPoolLength(s.smc, big.NewInt(1000))
	if err != nil {
		t.Fatalf("Notary pool length mismatched: %v", err)
	}

	// Compare sampled first 5 notaries of shard 0 to shard 1, they should not be identical.
	for i := 0; i < 5; i++ {
		addr0, _ := s.smc.GetNotaryInCommittee(&bind.CallOpts{}, big.NewInt(0))
		addr1, _ := s.smc.GetNotaryInCommittee(&bind.CallOpts{}, big.NewInt(1))
		if addr0 == addr1 {
			t.Errorf("Shard 0 committee list is identical to shard 1's committee list")
		}
	}
}

// TestGetCommitteeWithNonMember tests unregistered notary tries to be in the committee.
func TestGetCommitteeWithNonMember(t *testing.T) {
	const notaryCount = 11
	s, _ := newSMCTestHelper(notaryCount)

	// Register 10 notaries to s.smc, leave 1 address free.
	err := s.registerNotaries(notaryDeposit, 0, 10)
	if err != nil {
		t.Fatalf("Failed to release notary: %v", err)
	}
	err = checkNotaryPoolLength(s.smc, big.NewInt(10))
	if err != nil {
		t.Fatalf("Notary pool length mismatched: %v", err)
	}

	// Verify the unregistered account is not in the notary pool list.
	for i := 0; i < 10; i++ {
		addr, _ := s.smc.GetNotaryInCommittee(&bind.CallOpts{}, big.NewInt(0))
		if s.testAccounts[10].addr == addr {
			t.Errorf("Account %s is not a notary", s.testAccounts[10].addr.String())
		}
	}
}

// TestGetCommitteeWithinSamePeriod tests notary registers and samples within the same period.
func TestGetCommitteeWithinSamePeriod(t *testing.T) {
	s, _ := newSMCTestHelper(1)

	// Notary 0 registers.
	err := s.registerNotaries(notaryDeposit, 0, 1)
	if err != nil {
		t.Fatalf("Failed to release notary: %v", err)
	}
	err = checkNotaryPoolLength(s.smc, big.NewInt(1))
	if err != nil {
		t.Fatalf("Notary pool length mismatched: %v", err)
	}

<<<<<<< HEAD
	// Notary 0 samples for itself within the same period after registration
	sampledAddr, _ := s.smc.GetNotaryInCommittee(&bind.CallOpts{}, big.NewInt(0))
	if s.testAccounts[0].addr != sampledAddr {
=======
	// Notary 0 samples for itself within the same period after registration.
	sampledAddr, _ := smc.GetNotaryInCommittee(&bind.CallOpts{}, big.NewInt(0))
	if notaryPool[0].addr != sampledAddr {
>>>>>>> fa35f531
		t.Errorf("Unable to sample notary address within same period of registration, got addr: %v", sampledAddr)
	}
}

// TestGetCommitteeAfterDeregisters tests notary tries to be in committee after deregistered.
func TestGetCommitteeAfterDeregisters(t *testing.T) {
	const notaryCount = 10
	s, _ := newSMCTestHelper(notaryCount)

	// Register 10 notaries to s.smc.
	err := s.registerNotaries(notaryDeposit, 0, notaryCount)
	if err != nil {
		t.Fatalf("Failed to release notary: %v", err)
	}
	err = checkNotaryPoolLength(s.smc, big.NewInt(10))
	if err != nil {
		t.Fatalf("Notary pool length mismatched: %v", err)
	}

	// Deregister notary 0 from s.smc.
	s.deregisterNotaries(0, 1)
	err = checkNotaryPoolLength(s.smc, big.NewInt(9))
	if err != nil {
		t.Fatalf("Notary pool length mismatched: %v", err)
	}

	// Verify degistered notary 0 is not in the notary pool list.
	for i := 0; i < 10; i++ {
		addr, _ := s.smc.GetNotaryInCommittee(&bind.CallOpts{}, big.NewInt(0))
		if s.testAccounts[0].addr == addr {
			t.Errorf("Account %s is not a notary", s.testAccounts[0].addr.String())
		}
	}
}

// TestNormalAddHeader tests proposer add header in normal condition.
func TestNormalAddHeader(t *testing.T) {
	s, _ := newSMCTestHelper(1)
	fastForward(s.backend, 1)

	// Proposer adds header consists shard 0, period 1 and chunkroot 0xA.
	err := s.addHeader(&s.testAccounts[0], big.NewInt(0), big.NewInt(1), 'A')
	if err != nil {
		t.Fatalf("Proposer adds header failed: %v", err)
	}
	fastForward(s.backend, 1)

	// Proposer adds header consists shard 0, period 2 and chunkroot 0xB.
	err = s.addHeader(&s.testAccounts[0], big.NewInt(0), big.NewInt(2), 'B')
	if err != nil {
		t.Fatalf("Proposer adds header failed: %v", err)
	}
	// Proposer adds header consists shard 1, period 2 and chunkroot 0xC.
	err = s.addHeader(&s.testAccounts[0], big.NewInt(1), big.NewInt(2), 'C')
	if err != nil {
		t.Fatalf("Proposer adds header failed: %v", err)
	}
}

// TestAddTwoHeadersAtSamePeriod tests we can't add two headers within the same period.
func TestAddTwoHeadersAtSamePeriod(t *testing.T) {
	s, _ := newSMCTestHelper(1)
	fastForward(s.backend, 1)

	// Proposer adds header consists shard 0, period 1 and chunkroot 0xA.
	err := s.addHeader(&s.testAccounts[0], big.NewInt(0), big.NewInt(1), 'A')
	if err != nil {
		t.Fatalf("Proposer adds header failed: %v", err)
	}

	// Proposer attempts to add another header chunkroot 0xB on the same period for the same shard.
	err = s.addHeader(&s.testAccounts[0], big.NewInt(0), big.NewInt(1), 'B')
	if err == nil {
		t.Errorf("Proposer is not allowed to add 2 headers within same period")
	}
}

// TestAddHeadersAtWrongPeriod tests proposer adds header in the wrong period.
func TestAddHeadersAtWrongPeriod(t *testing.T) {
	s, _ := newSMCTestHelper(1)
	fastForward(s.backend, 1)

	// Proposer adds header at wrong period, shard 0, period 0 and chunkroot 0xA.
	err := s.addHeader(&s.testAccounts[0], big.NewInt(0), big.NewInt(0), 'A')
	if err == nil {
		t.Errorf("Proposer adds header at wrong period should have failed")
	}
	// Proposer adds header at wrong period, shard 0, period 2 and chunkroot 0xA.
	err = s.addHeader(&s.testAccounts[0], big.NewInt(0), big.NewInt(2), 'A')
	if err == nil {
		t.Errorf("Proposer adds header at wrong period should have failed")
	}
	// Proposer adds header at correct period, shard 0, period 1 and chunkroot 0xA.
	err = s.addHeader(&s.testAccounts[0], big.NewInt(0), big.NewInt(1), 'A')
	if err != nil {
		t.Fatalf("Proposer adds header failed: %v", err)
	}
}

// TestSubmitVote tests notary submit votes in normal condition.
func TestSubmitVote(t *testing.T) {
	s, _ := newSMCTestHelper(1)
	// Notary 0 registers.
	err := s.registerNotaries(notaryDeposit, 0, 1)
	fastForward(s.backend, 1)

	// Proposer adds header consists shard 0, period 1 and chunkroot 0xA.
	period1 := big.NewInt(1)
	shard0 := big.NewInt(0)
	index0 := big.NewInt(0)
	s.testAccounts[0].txOpts.Value = big.NewInt(0)
	err = s.addHeader(&s.testAccounts[0], shard0, period1, 'A')
	if err != nil {
		t.Fatalf("Proposer adds header failed: %v", err)
	}

	// Notary 0 votes on header.
	c, err := s.smc.GetVoteCount(&bind.CallOpts{}, shard0)
	if err != nil {
		t.Fatalf("Get notary vote count failed: %v", err)
	}
	if c.Cmp(big.NewInt(0)) != 0 {
		t.Errorf("Incorrect notary vote count, want: 0, got: %v", c)
	}

<<<<<<< HEAD
	// Notary votes on the header that was submitted
	err = s.submitVote(&s.testAccounts[0], shard0, period1, index0, 'A')
=======
	// Notary votes on the header that was submitted.
	err = notaryPool[0].submitVote(t, backend, smc, shard0, period1, index0, 'A')
>>>>>>> fa35f531
	if err != nil {
		t.Fatalf("Notary submits vote failed: %v", err)
	}
	c, err = s.smc.GetVoteCount(&bind.CallOpts{}, shard0)
	if c.Cmp(big.NewInt(1)) != 0 {
		t.Errorf("Incorrect notary vote count, want: 1, got: %v", c)
	}

	// Check header's approved with the current period, should be period 0.
	p, err := s.smc.LastApprovedCollation(&bind.CallOpts{}, shard0)
	if err != nil {
		t.Fatalf("Get period of last approved header failed: %v", err)
	}
	if p.Cmp(big.NewInt(0)) != 0 {
		t.Errorf("Incorrect period submitted, want: 0, got: %v", p)
	}

}

// TestSubmitVoteTwice tests notary tries to submit same vote twice.
func TestSubmitVoteTwice(t *testing.T) {
	s, _ := newSMCTestHelper(1)
	// Notary 0 registers.
	err := s.registerNotaries(notaryDeposit, 0, 1)
	fastForward(s.backend, 1)

	// Proposer adds header consists shard 0, period 1 and chunkroot 0xA.
	period1 := big.NewInt(1)
	shard0 := big.NewInt(0)
	index0 := big.NewInt(0)
	s.testAccounts[0].txOpts.Value = big.NewInt(0)
	err = s.addHeader(&s.testAccounts[0], shard0, period1, 'A')
	if err != nil {
		t.Fatalf("Proposer adds header failed: %v", err)
	}

	// Notary 0 votes on header.
	err = s.submitVote(&s.testAccounts[0], shard0, period1, index0, 'A')
	if err != nil {
		t.Fatalf("Notary submits vote failed: %v", err)
	}

	// Notary 0 votes on header again, it should fail.
	err = s.submitVote(&s.testAccounts[0], shard0, period1, index0, 'A')
	if err == nil {
		t.Errorf("notary voting twice should have failed")
	}

	// Check notary's vote count is correct in shard.
	c, _ := s.smc.GetVoteCount(&bind.CallOpts{}, shard0)
	if c.Cmp(big.NewInt(1)) != 0 {
		t.Errorf("Incorrect notary vote count, want: 1, got: %v", c)
	}
}

// TestSubmitVoteByNonEligibleNotary tests a non-eligible notary tries to submit vote.
func TestSubmitVoteByNonEligibleNotary(t *testing.T) {
	s, _ := newSMCTestHelper(1)
	fastForward(s.backend, 1)

	// Proposer adds header consists shard 0, period 1 and chunkroot 0xA.
	period1 := big.NewInt(1)
	shard0 := big.NewInt(0)
	index0 := big.NewInt(0)
	err := s.addHeader(&s.testAccounts[0], shard0, period1, 'A')
	if err != nil {
		t.Fatalf("Proposer adds header failed: %v", err)
	}

	// Unregistered Notary 0 votes on header, it should fail.
	err = s.submitVote(&s.testAccounts[0], shard0, period1, index0, 'A')
	if err == nil {
		t.Errorf("Non registered notary submits vote should have failed")
	}

<<<<<<< HEAD
	// Check notary's vote count is correct in shard
	c, _ := s.smc.GetVoteCount(&bind.CallOpts{}, shard0)
=======
	// Check notary's vote count is correct in shard.
	c, _ := smc.GetVoteCount(&bind.CallOpts{}, shard0)
>>>>>>> fa35f531
	if c.Cmp(big.NewInt(0)) != 0 {
		t.Errorf("Incorrect notary vote count, want: 0, got: %v", c)
	}
}

// TestSubmitVoteWithOutAHeader tests a notary tries to submit vote before header gets added.
func TestSubmitVoteWithOutAHeader(t *testing.T) {
	s, _ := newSMCTestHelper(1)
	// Notary 0 registers.
	err := s.registerNotaries(notaryDeposit, 0, 1)
	fastForward(s.backend, 1)

	// Proposer adds header consists shard 0, period 1 and chunkroot 0xA.
	period1 := big.NewInt(1)
	shard0 := big.NewInt(0)
	index0 := big.NewInt(0)
	s.testAccounts[0].txOpts.Value = big.NewInt(0)

	// Notary 0 votes on header, it should fail because no header has added.
	err = s.submitVote(&s.testAccounts[0], shard0, period1, index0, 'A')
	if err == nil {
		t.Errorf("Notary votes should have failed due to missing header")
	}

	// Check notary's vote count is correct in shard
	c, _ := s.smc.GetVoteCount(&bind.CallOpts{}, shard0)
	if c.Cmp(big.NewInt(0)) != 0 {
		t.Errorf("Incorrect notary vote count, want: 1, got: %v", c)
	}
}

// TestSubmitVoteWithInvalidArgs tests notary submits vote using wrong chunkroot and period.
func TestSubmitVoteWithInvalidArgs(t *testing.T) {
	s, _ := newSMCTestHelper(1)
	// Notary 0 registers.
	err := s.registerNotaries(notaryDeposit, 0, 1)
	fastForward(s.backend, 1)

	// Proposer adds header consists shard 0, period 1 and chunkroot 0xA.
	period1 := big.NewInt(1)
	shard0 := big.NewInt(0)
	index0 := big.NewInt(0)
	s.testAccounts[0].txOpts.Value = big.NewInt(0)
	err = s.addHeader(&s.testAccounts[0], shard0, period1, 'A')
	if err != nil {
		t.Fatalf("Proposer adds header failed: %v", err)
	}

	// Notary voting with incorrect period.
	period2 := big.NewInt(2)
	err = s.submitVote(&s.testAccounts[0], shard0, period2, index0, 'A')
	if err == nil {
		t.Errorf("Notary votes should have failed due to incorrect period")
	}

	// Notary voting with incorrect chunk root.
	err = s.submitVote(&s.testAccounts[0], shard0, period2, index0, 'B')
	if err == nil {
		t.Errorf("Notary votes should have failed due to incorrect chunk root")
	}
}<|MERGE_RESOLUTION|>--- conflicted
+++ resolved
@@ -231,13 +231,8 @@
 		t.Fatalf("Notary pool length mismatched: %v", err)
 	}
 
-<<<<<<< HEAD
-	// Notary 0 registers again. This time should fail
+	// Notary 0 registers again, This time should fail.
 	if err = s.registerNotaries(big.NewInt(0), 0, 1); err == nil {
-=======
-	// Notary 0 registers again, this time should fail.
-	if err := notaryPool.registerNotaries(t, backend, smc, big.NewInt(0), 0, 1); err == nil {
->>>>>>> fa35f531
 		t.Errorf("Notary register should have failed with double registers")
 	}
 	err = checkNotaryPoolLength(s.smc, big.NewInt(1))
@@ -442,15 +437,9 @@
 		t.Fatalf("Notary pool length mismatched: %v", err)
 	}
 
-<<<<<<< HEAD
-	// Notary 0 samples for itself within the same period after registration
+	// Notary 0 samples for itself within the same period after registration.
 	sampledAddr, _ := s.smc.GetNotaryInCommittee(&bind.CallOpts{}, big.NewInt(0))
 	if s.testAccounts[0].addr != sampledAddr {
-=======
-	// Notary 0 samples for itself within the same period after registration.
-	sampledAddr, _ := smc.GetNotaryInCommittee(&bind.CallOpts{}, big.NewInt(0))
-	if notaryPool[0].addr != sampledAddr {
->>>>>>> fa35f531
 		t.Errorf("Unable to sample notary address within same period of registration, got addr: %v", sampledAddr)
 	}
 }
@@ -576,13 +565,8 @@
 		t.Errorf("Incorrect notary vote count, want: 0, got: %v", c)
 	}
 
-<<<<<<< HEAD
-	// Notary votes on the header that was submitted
+	// Notary votes on the header that was submitted.
 	err = s.submitVote(&s.testAccounts[0], shard0, period1, index0, 'A')
-=======
-	// Notary votes on the header that was submitted.
-	err = notaryPool[0].submitVote(t, backend, smc, shard0, period1, index0, 'A')
->>>>>>> fa35f531
 	if err != nil {
 		t.Fatalf("Notary submits vote failed: %v", err)
 	}
@@ -658,13 +642,8 @@
 		t.Errorf("Non registered notary submits vote should have failed")
 	}
 
-<<<<<<< HEAD
-	// Check notary's vote count is correct in shard
+	// Check notary's vote count is correct in shard.
 	c, _ := s.smc.GetVoteCount(&bind.CallOpts{}, shard0)
-=======
-	// Check notary's vote count is correct in shard.
-	c, _ := smc.GetVoteCount(&bind.CallOpts{}, shard0)
->>>>>>> fa35f531
 	if c.Cmp(big.NewInt(0)) != 0 {
 		t.Errorf("Incorrect notary vote count, want: 0, got: %v", c)
 	}
