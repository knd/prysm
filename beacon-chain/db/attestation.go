package db

import (
	"context"

	"github.com/boltdb/bolt"
	"github.com/gogo/protobuf/proto"
	"github.com/pkg/errors"
	pb "github.com/prysmaticlabs/prysm/proto/beacon/p2p/v1"
	ethpb "github.com/prysmaticlabs/prysm/proto/eth/v1alpha1"
	"github.com/prysmaticlabs/prysm/shared/hashutil"
	"go.opencensus.io/trace"
)

// SaveAttestation puts the attestation record into the beacon chain db.
func (db *BeaconDB) SaveAttestation(ctx context.Context, attestation *ethpb.Attestation) error {
	ctx, span := trace.StartSpan(ctx, "beaconDB.SaveAttestation")
	defer span.End()

	encodedAtt, err := proto.Marshal(attestation)
	if err != nil {
		return err
	}

	hash, err := hashutil.HashProto(attestation.Data)
	if err != nil {
		return err
	}

	return db.batch(func(tx *bolt.Tx) error {
		a := tx.Bucket(attestationBucket)

		return a.Put(hash[:], encodedAtt)
	})
}

// DeleteAttestation deletes the attestation record into the beacon chain db.
func (db *BeaconDB) DeleteAttestation(attestation *ethpb.Attestation) error {
	hash, err := hashutil.HashProto(attestation.Data)
	if err != nil {
		return err
	}

	return db.batch(func(tx *bolt.Tx) error {
		a := tx.Bucket(attestationBucket)
		return a.Delete(hash[:])
	})
}

// Attestation retrieves an attestation record from the db using the hash of attestation.data.
func (db *BeaconDB) Attestation(hash [32]byte) (*ethpb.Attestation, error) {
	var attestation *ethpb.Attestation
	err := db.view(func(tx *bolt.Tx) error {
		a := tx.Bucket(attestationBucket)

		enc := a.Get(hash[:])
		if enc == nil {
			return nil
		}

		var err error
		attestation, err = createAttestation(enc)
		return err
	})

	return attestation, err
}

// Attestations retrieves all the attestation records from the db.
// These are the attestations that have not been seen on the beacon chain.
func (db *BeaconDB) Attestations() ([]*ethpb.Attestation, error) {
	var attestations []*ethpb.Attestation
	err := db.view(func(tx *bolt.Tx) error {
		a := tx.Bucket(attestationBucket)

		if err := a.ForEach(func(k, v []byte) error {
			attestation, err := createAttestation(v)
			if err != nil {
				return err
			}
			attestations = append(attestations, attestation)
			return nil
		}); err != nil {
			return err
		}
		return nil
	})

	return attestations, err
}

<<<<<<< HEAD
=======
// AttestationTarget retrieves an attestation target record from the db using the hash of attestation.data.
func (db *BeaconDB) AttestationTarget(hash [32]byte) (*pb.AttestationTarget, error) {
	var attTgt *pb.AttestationTarget
	err := db.view(func(tx *bolt.Tx) error {
		a := tx.Bucket(attestationTargetBucket)

		enc := a.Get(hash[:])
		if enc == nil {
			return nil
		}

		var err error
		attTgt, err = createAttestationTarget(enc)
		return err
	})

	return attTgt, err
}

>>>>>>> 4c62b041
// HasAttestation checks if the attestation exists.
func (db *BeaconDB) HasAttestation(hash [32]byte) bool {
	exists := false
	// #nosec G104
	db.view(func(tx *bolt.Tx) error {
		a := tx.Bucket(attestationBucket)

		exists = a.Get(hash[:]) != nil
		return nil
	})
	return exists
}

func createAttestation(enc []byte) (*ethpb.Attestation, error) {
	protoAttestation := &ethpb.Attestation{}
	if err := proto.Unmarshal(enc, protoAttestation); err != nil {
		return nil, errors.Wrap(err, "failed to unmarshal encoding")
	}
	return protoAttestation, nil
}

func createAttestationTarget(enc []byte) (*pb.AttestationTarget, error) {
	protoAttTgt := &pb.AttestationTarget{}
	if err := proto.Unmarshal(enc, protoAttTgt); err != nil {
		return nil, errors.Wrap(err, "failed to unmarshal encoding")
	}
	return protoAttTgt, nil
}<|MERGE_RESOLUTION|>--- conflicted
+++ resolved
@@ -89,28 +89,6 @@
 	return attestations, err
 }
 
-<<<<<<< HEAD
-=======
-// AttestationTarget retrieves an attestation target record from the db using the hash of attestation.data.
-func (db *BeaconDB) AttestationTarget(hash [32]byte) (*pb.AttestationTarget, error) {
-	var attTgt *pb.AttestationTarget
-	err := db.view(func(tx *bolt.Tx) error {
-		a := tx.Bucket(attestationTargetBucket)
-
-		enc := a.Get(hash[:])
-		if enc == nil {
-			return nil
-		}
-
-		var err error
-		attTgt, err = createAttestationTarget(enc)
-		return err
-	})
-
-	return attTgt, err
-}
-
->>>>>>> 4c62b041
 // HasAttestation checks if the attestation exists.
 func (db *BeaconDB) HasAttestation(hash [32]byte) bool {
 	exists := false
