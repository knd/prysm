--- conflicted
+++ resolved
@@ -14,7 +14,6 @@
 	"github.com/pkg/errors"
 	"github.com/prometheus/client_golang/prometheus"
 	"github.com/prometheus/client_golang/prometheus/promauto"
-	"github.com/prysmaticlabs/go-ssz"
 	"github.com/prysmaticlabs/prysm/beacon-chain/blockchain"
 	"github.com/prysmaticlabs/prysm/beacon-chain/db"
 	"github.com/prysmaticlabs/prysm/beacon-chain/operations"
@@ -384,14 +383,9 @@
 	defer span.End()
 	recAttestation.Inc()
 
-<<<<<<< HEAD
-	resp := msg.Data.(*pb.AttestationResponse)
-	att := resp.Attestation
-	attRoot, err := ssz.SigningRoot(att)
-=======
-	attestation := msg.Data.(*ethpb.Attestation)
-	attestationRoot, err := hashutil.HashProto(attestation)
->>>>>>> d153abd9
+
+	att := msg.Data.(*ethpb.Attestation)
+	attRoot, err := hashutil.HashProto(att)
 	if err != nil {
 		return errors.Wrap(err, "could not sign root attestation")
 	}
@@ -509,76 +503,6 @@
 	return nil
 }
 
-<<<<<<< HEAD
-func (rs *RegularSync) handleAttestationRequestByHash(msg p2p.Message) error {
-	ctx, span := trace.StartSpan(msg.Ctx, "beacon-chain.sync.handleAttestationRequestByHash")
-	defer span.End()
-	attestationReq.Inc()
-
-	req := msg.Data.(*pb.AttestationRequest)
-	hash := bytesutil.ToBytes32(req.Hash)
-	att, err := rs.db.Attestation(hash)
-	if err != nil {
-		log.Error(err)
-		return err
-	}
-	span.AddAttributes(trace.BoolAttribute("hasAttestation", att == nil))
-	if att == nil {
-		log.WithField("attestationRoot", fmt.Sprintf("%#x", bytesutil.Trunc(hash[:]))).
-			Debug("Attestation not in db")
-		return nil
-	}
-
-	log.WithFields(logrus.Fields{
-		"attestationHash": fmt.Sprintf("%#x", bytesutil.Trunc(hash[:])),
-		"peer":            msg.Peer},
-	).Debug("Sending attestation to peer")
-	if err := rs.p2p.Send(ctx, &pb.AttestationResponse{
-		Attestation: att,
-	}, msg.Peer); err != nil {
-		log.Error(err)
-		return err
-	}
-	sentAttestation.Inc()
-	return nil
-}
-
-// handleAttestationAnnouncement will process the incoming p2p message. The
-// behavior here is that we've just received an announcement of a new
-// attestation and we're given the hash of that new attestation. If we don't
-// have this attestation yet in our database, request the attestation from the
-// sending peer.
-func (rs *RegularSync) handleAttestationAnnouncement(msg p2p.Message) error {
-	ctx, span := trace.StartSpan(msg.Ctx, "beacon-chain.sync.handleAttestationAnnouncement")
-	defer span.End()
-	data, ok := msg.Data.(*pb.AttestationAnnounce)
-
-	if !ok {
-		log.Errorf("message is of the incorrect type")
-		return errors.New("incoming message is not of type *pb.AttestationAnnounce")
-	}
-
-	recAttestationAnnounce.Inc()
-
-	hasAttestation := rs.db.HasAttestation(bytesutil.ToBytes32(data.Hash))
-	span.AddAttributes(trace.BoolAttribute("hasAttestation", hasAttestation))
-	if hasAttestation {
-		return nil
-	}
-
-	log.WithField("peer", msg.Peer).
-		Debug("Sending request for attestation")
-	if err := rs.p2p.Send(ctx, &pb.AttestationRequest{
-		Hash: data.Hash,
-	}, msg.Peer); err != nil {
-		log.Error(err)
-		return err
-	}
-	return nil
-}
-
-=======
->>>>>>> d153abd9
 func (rs *RegularSync) broadcastCanonicalBlock(ctx context.Context, announce *pb.BeaconBlockAnnounce) {
 	ctx, span := trace.StartSpan(ctx, "beacon-chain.sync.broadcastCanonicalBlock")
 	defer span.End()
