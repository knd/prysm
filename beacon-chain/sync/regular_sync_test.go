--- conflicted
+++ resolved
@@ -701,11 +701,7 @@
 	// Construct the following chain:
 	//    /- B3
 	//	 B1  - B2 - B4
-<<<<<<< HEAD
-	block1 := &pb.BeaconBlock{Slot: 1, ParentRootHash32: []byte{'A'}}
-=======
 	block1 := &pb.BeaconBlock{Slot: 1, ParentBlockRoot: []byte{'A'}}
->>>>>>> c4c76c74
 	root1, err := hashutil.HashBeaconBlock(block1)
 	if err != nil {
 		t.Fatalf("Could not hash block: %v", err)
@@ -713,28 +709,16 @@
 	if err = ss.db.SaveBlock(block1); err != nil {
 		t.Fatalf("Could not save block: %v", err)
 	}
-<<<<<<< HEAD
-	block2 := &pb.BeaconBlock{Slot: 2, ParentRootHash32: root1[:]}
-=======
 	block2 := &pb.BeaconBlock{Slot: 2, ParentBlockRoot: root1[:]}
->>>>>>> c4c76c74
 	root2, _ := hashutil.HashBeaconBlock(block2)
 	if err = ss.db.SaveBlock(block2); err != nil {
 		t.Fatalf("Could not save block: %v", err)
 	}
-<<<<<<< HEAD
-	block3 := &pb.BeaconBlock{Slot: 3, ParentRootHash32: root1[:]}
-	if err = ss.db.SaveBlock(block3); err != nil {
-		t.Fatalf("Could not save block: %v", err)
-	}
-	block4 := &pb.BeaconBlock{Slot: 4, ParentRootHash32: root2[:]}
-=======
 	block3 := &pb.BeaconBlock{Slot: 3, ParentBlockRoot: root1[:]}
 	if err = ss.db.SaveBlock(block3); err != nil {
 		t.Fatalf("Could not save block: %v", err)
 	}
 	block4 := &pb.BeaconBlock{Slot: 4, ParentBlockRoot: root2[:]}
->>>>>>> c4c76c74
 	root4, _ := hashutil.HashBeaconBlock(block4)
 	if err = ss.db.SaveBlock(block4); err != nil {
 		t.Fatalf("Could not save block: %v", err)
@@ -755,11 +739,7 @@
 
 	// Construct the following chain:
 	//	 B1 (finalized and head)
-<<<<<<< HEAD
-	block1 := &pb.BeaconBlock{Slot: 1, ParentRootHash32: []byte{'A'}}
-=======
 	block1 := &pb.BeaconBlock{Slot: 1, ParentBlockRoot: []byte{'A'}}
->>>>>>> c4c76c74
 	root1, err := hashutil.HashBeaconBlock(block1)
 	if err != nil {
 		t.Fatalf("Could not hash block: %v", err)
@@ -791,11 +771,7 @@
 	defer internal.TeardownDB(t, db)
 	ss := setupService(db)
 
-<<<<<<< HEAD
-	block1 := &pb.BeaconBlock{Slot: 1, ParentRootHash32: []byte{'B'}}
-=======
 	block1 := &pb.BeaconBlock{Slot: 1, ParentBlockRoot: []byte{'B'}}
->>>>>>> c4c76c74
 	root1, err := hashutil.HashBeaconBlock(block1)
 	if err != nil {
 		t.Fatalf("Could not hash block: %v", err)
