--- conflicted
+++ resolved
@@ -2,11 +2,7 @@
 
 import (
 	"encoding/json"
-<<<<<<< HEAD
-=======
 	"fmt"
-
->>>>>>> 5176fbc6
 	"github.com/ethereum/go-ethereum/jsre"
 	"github.com/robertkrimen/otto"
 )
